""" (this file is problem set two of three)


This file contains problems that are designed to expose you to the
`hypothesis.strategies` API and a variety of techniques for composing
or adjusting strategies for your tests.

Key link:  https://hypothesis.readthedocs.io/en/latest/data.html


"""

import json

import pytest

import hypothesis
from hypothesis import given, settings, strategies as st


##############################################################################
# Practicing with the `.filter(...)` method

# Remove the mark.xfail decorator,
# then improve the filter function to make the test pass.
@pytest.mark.xfail
@given(st.integers().filter(lambda x: True))
def test_filter_even_numbers(x):
    # If we convert any even integer to a string, the last digit will be even.
    assert str(x)[-1] in "02468"


@pytest.mark.xfail
@given(st.integers())
def test_filter_odd_numbers(x):
    # If we convert any odd integer to a string, the last digit will be odd.
    assert str(x)[-1] in "13579"


# Takeaway
# --------
# `.map` permits us to extend Hypothesis' core strategies in powerful
# ways. See that it can be used to affect the individual values being
# produced by a strategy (e.g. mapping integers to even-valued
# integers), as well as to cast the values to a different type (e.g.
# mapping an integer to a string.
#
# If it seems like a data-type is missing from Hypothesis'
# strategies, then it is likely that a simple application of `.map`
# will suffice. E.g. suppose you want a strategy that generate deques,
# then
#     `deque_strat = st.lists(...).map(lambda x: deque(x))`
# will serve nicely.


##############################################################################
# Practicing with the `.map(...)` method
# Same tasks as above, without using .filter(...).
# You'll need to change the value of the integer, then convert it to a string.


@pytest.mark.xfail
@given(st.integers())
def test_map_even_numbers(x):
    # Check that last character of string x is a substring of "02468"
    assert x[-1] in "02468"


@pytest.mark.xfail
@given(st.integers())
def test_map_odd_numbers(x):
    assert x[-1] in "13579"


# Takeaway
# --------
# While `.filter` was used here to the same effect as `.map` above,
# it should be noted that filtering should not be relied on to reject
# large populations of generated values. Hypothesis will raise if
# a strategy ends up filtering too many values in attempt to generate
# permissible ones.
#
# Suppose you want to generate all integers except 0, this is a perfect
# application of `.filter`:
#    `st.integers().filter(lambda x: x != 0)`

##############################################################################
# Defining recursive data.

# There are a couple of ways to define recursive data with Hypothesis,
# leaning on the fact that strategies are lazily instantiated.
<<<<<<< HEAD
=======
# In the last block of exercises, you saw the `st.recursive` function...
# if not, go finish that and then come back!
>>>>>>> a00410d4
#
# `st.recursive` takes a base strategy, and a function that takes a strategy
# and returns an extended strategy.  All good if we want that structure!
# If you want mutual recursion though, or have a complicated kind of data
# (or just limited time in a tutorial), `st.deferred` is the way to go.
#
# The `Record` exercise in pbt-101.py defined JSON using `st.recursive`,
# if you want to compare them, and has some extension problems that you
# could write as tests here instead.


# JSON values are defined as one of null, false, true, a finite number,
# a string, an array of json values, or a dict of string to json values.
json_strat = st.deferred(
    lambda: st.one_of(
        st.none(),
        st.booleans(),
        # TODO: Write out the rest of this definition in Hypothesis strategies!
    )
)
# If in doubt, you can copy-paste the definition of json_strat to an interactive
# prompt, and use the `.example()` method of the strategy to see what kind of
# data it generates.  Be warned though!  The distribution of `.example()`s is
# skewed towards simple options, and it should only ever be used interactively.


# You can use `@settings(verbosity=hypothesis.Verbosity.verbose)` (or `debug`,
# or `pytest -s --hypothesis-verbosity=verbose`) to see what's going on,
# or get a summary with the `hypothesis.event(message)` function and
# `pytest --hypothesis-show-statistics ...`
@given(json_strat)
def test_json_dumps(value):
    """Checks that value is serialisable as JSON."""
    # We expect this test to always pass - the point of this exercise is
    # to define a recursive strategy, and then investigate the values it
    # generates for a *passing* test.
    hypothesis.note("value={!r}".format(value))
    hypothesis.event("type: {}".format(type(value)))
    json.dumps(value)


##############################################################################
# `@st.composite` exercise

# This goal of this exercise is to play with a contrived data dependency,
# using a composite strategy to generate inputs.  You can use the same tricks
# as above to check what's being generated, so try to keep the test passing!


@st.composite
def a_composite_strategy(draw):
    """Generates a (List[int], index) pair.  The index points to a random positive
    element (>= 1); if there are no positive elements index is None.

    `draw` is used within a composite strategy as, e.g.::

        >>> draw(st.booleans()) # can draw True or False
        True

    Note that `draw` is a reserved parameter that will be used by the
    `st.composite` decorator to interactively draw values from the
    strategies that you invoke within this function. That is, you need
    not pass a value to `draw` when calling this strategy::

       >>> a_composite_strategy().example()
       ([-1, -2, -3, 4], 3)
    """
    # TODO: draw a list, determine the allowed indices, and choose one to return
    lst = []  # TODO: draw a list of integers here
    index = None
    # TODO: determine the list of allowed indices, and choose one if non-empty
    return (lst, index)


@given(a_composite_strategy())
def test_a_composite_strategy(value):
    lst, index = value
    assert all(isinstance(n, int) for n in lst)
    if index is None:
        assert all(n < 1 for n in lst)
    else:
        assert lst[index] >= 1


# Takeaway
# --------
# Why generate a tuple with a `@composite` strategy instead of using two
# separate strategies?  This way we can ensure certain relationships between
# the `lst` and `index` values!  (You can get a similar effect with st.data(),
# but the reporting and reproducibility isn't as nice.)

##############################################################################
# Simplified json-schema inference

# Note: you are not expected to finish this optional extension!

# One really useful pattern for complex data is to infer a strategy from an
# existing schema of some kind.  For example, Hypothesis ships with functions
# for inference from types, regular expressions, Numpy dtypes, etc.
#
# This exercise is to write a function that, given a simple "json-schema",
# returns a strategy for objects that will match that schema (details below).
#
# We'll use a simplified subset of the specification today, but there is a
# real-world version here:  https://pypi.org/project/hypothesis-jsonschema/
#
# Final tip: I suggest starting by adding any tests, then improving the
# schema_strategy and check_schema functions, *then* strengthening the
# validate and from_schema functions.  You might be surprised!


SCHEMA_TYPES = ("null", "bool", "number", "string", "array")


def check_schema(schema):
    """A helper function to check whether something is a valid schema."""
    # Much simpler than the real spec - every schema must have a type,
    # only one numeric type, and no objects.
    assert isinstance(schema, dict)
    type_ = schema.get("type")
    assert type_ in SCHEMA_TYPES, schema
    if type_ in ("null", "bool"):
        assert len(schema) == 1  # No other keys allowed
    # TODO: number: check maximum and minimum, no other keys
    elif type_ == "string":
        assert set(schema).issubset("type minLength maxLength".split())
        # TODO: check the values of maxLength and minLength are positive
        # and correctly ordered - *if* the keys are present at all!
    # TODO: array: check maxLength and minLength, items schema, no other keys
    #       (bonus round: support uniqueItems for arrays with JSON round-trip)


def validate(schema, instance):
    """Return True if `instance` matches `schema`, otherwise False."""
    check_schema(schema)
    if schema.get("type") == "null":
        return instance is None
    if schema.get("type") == "bool":
        return isinstance(instance, bool)
    if schema.get("type") == "number":
        return isinstance(instance, float) and schema.get(
            "minimum", float("-inf")
        ) <= instance <= schema.get("maximum", float("inf"))
    # TODO: complete length validation checks for string and array
    if schema.get("type") == "string":
        return isinstance(instance, type(u""))
    return isinstance(instance, list)


def from_schema(schema):
    """Returns a strategy for objects that match the given schema."""
    check_schema(schema)
    # TODO: actually handle constraints on number/string/array schemas
    return dict(
        null=st.none(),
        bool=st.booleans(),
        number=st.floats(allow_nan=False),
        string=st.text(),
        array=st.lists(st.nothing()),
    )[schema["type"]]


# `@st.composite` is one way to write this - another would be to define a
# bare function, and `return st.one_of(st.none(), st.booleans(), ...)` so
# each strategy can be defined individually.  Use whichever seems more
# natural to you - the important thing in tests is usually readability!
@st.composite
def schema_strategy(draw):
    schema = {"type": draw(st.sampled_from(SCHEMA_TYPES))}
    # TODO: generate constraints on number/string/array schemas
    # (hint: can you design this so they shrink to less constrained?)
    return schema


@settings(deadline=None)  # allow for slower tests with large data
@given(st.data(), schema_strategy())
def test_schema_inference(data, schema):
    # Test that we can always generate a valid instance
    instance = data.draw(from_schema(schema))
    assert validate(schema, instance)


# TODO: write a test that shows validate may return False (maybe a unit test!)<|MERGE_RESOLUTION|>--- conflicted
+++ resolved
@@ -35,6 +35,38 @@
 def test_filter_odd_numbers(x):
     # If we convert any odd integer to a string, the last digit will be odd.
     assert str(x)[-1] in "13579"
+
+
+# Takeaway
+# --------
+# While `.filter` was used here to the same effect as `.map` above,
+# it should be noted that filtering should not be relied on to reject
+# large populations of generated values. Hypothesis will raise if
+# a strategy ends up filtering too many values in attempt to generate
+# permissible ones.
+#
+# Suppose you want to generate all integers except 0, this is a perfect
+# application of `.filter`:
+#    `st.integers().filter(lambda x: x != 0)`
+
+
+##############################################################################
+# Practicing with the `.map(...)` method
+# Same tasks as above, without using .filter(...).
+# You'll need to change the value of the integer, then convert it to a string.
+
+
+@pytest.mark.xfail
+@given(st.integers())
+def test_map_even_numbers(x):
+    # Check that last character of string x is a substring of "02468"
+    assert x[-1] in "02468"
+
+
+@pytest.mark.xfail
+@given(st.integers())
+def test_map_odd_numbers(x):
+    assert x[-1] in "13579"
 
 
 # Takeaway
@@ -54,46 +86,10 @@
 
 
 ##############################################################################
-# Practicing with the `.map(...)` method
-# Same tasks as above, without using .filter(...).
-# You'll need to change the value of the integer, then convert it to a string.
-
-
-@pytest.mark.xfail
-@given(st.integers())
-def test_map_even_numbers(x):
-    # Check that last character of string x is a substring of "02468"
-    assert x[-1] in "02468"
-
-
-@pytest.mark.xfail
-@given(st.integers())
-def test_map_odd_numbers(x):
-    assert x[-1] in "13579"
-
-
-# Takeaway
-# --------
-# While `.filter` was used here to the same effect as `.map` above,
-# it should be noted that filtering should not be relied on to reject
-# large populations of generated values. Hypothesis will raise if
-# a strategy ends up filtering too many values in attempt to generate
-# permissible ones.
-#
-# Suppose you want to generate all integers except 0, this is a perfect
-# application of `.filter`:
-#    `st.integers().filter(lambda x: x != 0)`
-
-##############################################################################
 # Defining recursive data.
 
 # There are a couple of ways to define recursive data with Hypothesis,
 # leaning on the fact that strategies are lazily instantiated.
-<<<<<<< HEAD
-=======
-# In the last block of exercises, you saw the `st.recursive` function...
-# if not, go finish that and then come back!
->>>>>>> a00410d4
 #
 # `st.recursive` takes a base strategy, and a function that takes a strategy
 # and returns an extended strategy.  All good if we want that structure!
